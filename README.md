# Petty 🐾

Minimal. Opinionated. Treat‑driven.

```text
UEVUVFk6IEFJICsgYmVoYXZpb3IgK2NhcmUgKyBwcml2YWN5LWJ5LWRlc2lnbiArIG9ic2VydmFiaWxpdHk=
```
Decode me later; caffeine first.

## Badges

[![CI](https://github.com/kakashi3lite/Petty/actions/workflows/ci.yml/badge.svg)](https://github.com/kakashi3lite/Petty/actions/workflows/ci.yml)
[![Coverage](https://github.com/kakashi3lite/Petty/actions/workflows/coverage.yml/badge.svg)](https://github.com/kakashi3lite/Petty/actions/workflows/coverage.yml)
[![codecov](https://codecov.io/gh/kakashi3lite/Petty/branch/main/graph/badge.svg)](https://codecov.io/gh/kakashi3lite/Petty)
[![CodeQL](https://github.com/kakashi3lite/Petty/actions/workflows/codeql.yml/badge.svg)](https://github.com/kakashi3lite/Petty/actions/workflows/codeql.yml)
[![Security Tasks](https://github.com/kakashi3lite/Petty/actions/workflows/dev-tasks.yml/badge.svg)](https://github.com/kakashi3lite/Petty/actions/workflows/dev-tasks.yml)

Extended docs live off‑page: [Consumer Overview](docs/CONSUMER_OVERVIEW.md) • [Mobile UI Notes](docs/MOBILE_UI_ADAPTIVE_POLLING.md)

## What Actually Exists (Today)

* Behavior timeline fetch + feedback ingestion (S3, SSE‑S3, retries)
* Lightweight nutrition & plan stubs (replace later with real modeling)
* Validation + redaction + rate limiting layer around Lambda handlers
* Flutter screens: Dashboard, Pet Profile, Tele‑Vet (static polling loop for now)
* Makefile + CI pipeline (lint, tests, coverage to Codecov, CodeQL, security chores)

Not yet (being honest): adaptive polling debounce utility, KMS encryption option, help/FAQ screen, golden tests, telemetry export & sample generator.

## Quickstart: Backend (≈30s)

```bash
python -m venv .venv
source .venv/bin/activate  # Windows: .venv\\Scripts\\activate
pip install -U pip && pip install -e .
python tests/validate_system.py
```

## Quickstart: Mobile

```bash
cd mobile_app
flutter pub get
flutter run
```

## Dev Loop

make py.lint • make py.test • make flutter.analyze

## Security Bits

<<<<<<< HEAD
Input validators, output schemas, redaction, rate limiter, dependency & static analysis (CodeQL), plus S3 SSE‑S3.
=======
## How Coverage Works

Coverage is tracked across both Python backend and Flutter mobile app:

* **Python Coverage**: Uses pytest-cov to generate XML and HTML reports, targeting 85% minimum coverage
* **Flutter Coverage**: Uses `flutter test --coverage` to generate LCOV reports  
* **Upload**: Both reports are uploaded to [Codecov](https://codecov.io/gh/kakashi3lite/Petty) via dedicated coverage workflow
* **CI Integration**: Coverage runs on every push/PR and provides diff coverage analysis
* **Local Testing**: Run `make py.test` for Python or `flutter test --coverage` in mobile_app/ for Flutter

View detailed coverage reports at [codecov.io/gh/kakashi3lite/Petty](https://codecov.io/gh/kakashi3lite/Petty).

## License

MIT — see `LICENSE`.
>>>>>>> f537b8c0

## Contributing

PRs > complaints. Ship tests. Keep secrets out. Trim scope mercilessly.

## License

MIT — see `LICENSE`.

## Bonus Base64

```text
U2l0LiBTdGF5LiBEZXBsb3kuIEFkdmljZSB5b3VyIHBldCdzIGh1bWFuLg==
```
Decode if you must; your pet still wants a walk.

---
Future work tracked in issues / PR descriptions. README stays lean.

<|MERGE_RESOLUTION|>--- conflicted
+++ resolved
@@ -50,9 +50,12 @@
 
 ## Security Bits
 
-<<<<<<< HEAD
 Input validators, output schemas, redaction, rate limiter, dependency & static analysis (CodeQL), plus S3 SSE‑S3.
-=======
+
+## Contributing
+
+PRs > complaints. Ship tests. Keep secrets out. Trim scope mercilessly.
+
 ## How Coverage Works
 
 Coverage is tracked across both Python backend and Flutter mobile app:
@@ -68,15 +71,6 @@
 ## License
 
 MIT — see `LICENSE`.
->>>>>>> f537b8c0
-
-## Contributing
-
-PRs > complaints. Ship tests. Keep secrets out. Trim scope mercilessly.
-
-## License
-
-MIT — see `LICENSE`.
 
 ## Bonus Base64
 
